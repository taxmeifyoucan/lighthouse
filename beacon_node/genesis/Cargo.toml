[package]
name = "genesis"
version = "0.2.0"
authors = ["Paul Hauner <paul@paulhauner.com>"]
edition = "2018"

[dev-dependencies]
eth1_test_rig = { path = "../../testing/eth1_test_rig" }

[dependencies]
futures = "0.3.5"
types = { path = "../../consensus/types"}
environment = { path = "../../lighthouse/environment"}
eth1 = { path = "../eth1"}
rayon = "1.4.1"
state_processing = { path = "../../consensus/state_processing" }
merkle_proof = { path = "../../consensus/merkle_proof" }
eth2_ssz = "0.1.2"
eth2_hashing = "0.1.0"
<<<<<<< HEAD
tree_hash = "0.1.0"
=======
tree_hash = "0.1.1"
>>>>>>> b0833033
tokio = { version = "0.2.22", features = ["full"] }
parking_lot = "0.11.0"
slog = "2.5.2"
exit-future = "0.2.0"
serde = "1.0.116"
serde_derive = "1.0.116"
int_to_bytes = { path = "../../consensus/int_to_bytes" }<|MERGE_RESOLUTION|>--- conflicted
+++ resolved
@@ -17,11 +17,7 @@
 merkle_proof = { path = "../../consensus/merkle_proof" }
 eth2_ssz = "0.1.2"
 eth2_hashing = "0.1.0"
-<<<<<<< HEAD
-tree_hash = "0.1.0"
-=======
 tree_hash = "0.1.1"
->>>>>>> b0833033
 tokio = { version = "0.2.22", features = ["full"] }
 parking_lot = "0.11.0"
 slog = "2.5.2"
